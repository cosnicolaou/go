package main

import (
	"flag"
	"fmt"
	"os"
	"os/signal"
	"strconv"
	"sync/atomic"
	"syscall"
	"time"

	"github.com/cosnicolaou/go/cmd/pulsemon/internal"
	"github.com/luismesas/goPi/piface"
	"github.com/luismesas/goPi/spi"
)

var (
	// number of pulses since start.
	pulseCounter int64
	// channel used to send pulse timestamps from the polling loop
	// to any other interested process
	pulseTimes chan time.Time

	hostname string

	configFileFlag    string
	verboseFlag       bool
	timestampFileFlag string
	globalConfig      internal.Configuration
)

func init() {
	flag.StringVar(&configFileFlag, "config", "", "configuration file in JSON format")
	flag.BoolVar(&verboseFlag, "verbose", false, "output debug/trace information to the console")
	hostname, _ = os.Hostname()
}

func main() {
	flag.Parse()
	if err := internal.ReadConfig(configFileFlag, &globalConfig); err != nil {
		panic(err)
	}

	pollingInterval := time.Duration(globalConfig.PollingInterval) * time.Millisecond
	pulseMeterPin := globalConfig.InputPin
	debounceDuration := time.Duration(globalConfig.InputDebouceMS) * time.Millisecond
	relayPin := globalConfig.OutputRelayPin
	relayHold := time.Duration(globalConfig.OutputRelayHoldMS) * time.Millisecond
	switchPin := globalConfig.OutputPin
	switchHold := time.Duration(globalConfig.OutputPinHoldMS) * time.Millisecond

<<<<<<< HEAD
=======
	debounceCount := int(debounceDuration / pollingInterval)

>>>>>>> 557aa8c0
	smtpClient, err := globalConfig.ConfigureEmail(true)
	if err != nil {
		panic(err)
	}
	if smtpClient == nil {
		fmt.Printf("email alerts are not configured")
	}

	timestampWriter, err := internal.NewTimestampFileWriter(
		globalConfig.PulseTimestampFile)
	if err != nil {
		panic(err)
	}

	sigch := make(chan os.Signal, 1)
	signal.Notify(sigch, os.Interrupt, os.Kill, syscall.SIGTERM)

	pulseTimes = make(chan time.Time, 1024)

	// creates a new pifacedigital instance
	pfd := piface.NewPiFaceDigital(spi.DEFAULT_HARDWARE_ADDR, spi.DEFAULT_BUS, spi.DEFAULT_CHIP)

	// Initializes pifacedigital board
	if err := pfd.InitBoard(); err != nil {
		fmt.Printf("Error on init board: %s", err)
		return
	}

	// Log to console and append to the timestamp file.
	go console(pfd, timestampWriter, smtpClient, pulseTimes)

	// Generate an alert if a certain number of pulses per time period
	// are counted.
	go alert(globalConfig.AlertDuration,
		globalConfig.AlertPulses,
		int64(globalConfig.GallonsPerPulse),
		smtpClient)

	go idle(globalConfig.IdleAlertDuration, smtpClient)
<<<<<<< HEAD

	// Poll for pulses.
	go poll(pfd, pulseMeterPin, pollingInterval, debounceDuration, pulseTimes)

=======

	// Poll for pulses.
	go poll(pfd, pulseMeterPin, pollingInterval, debounceCount, pulseTimes)

>>>>>>> 557aa8c0
	if relayPin >= 0 {
		go forwardRelay(pfd, 100*time.Millisecond, relayPin, relayHold)
	}

	if switchPin >= 0 {
		go forwardSwitch(pfd, 100*time.Millisecond, switchPin, switchHold)
	}

	// Send a daily email.
	go daily(globalConfig.StatusTime, int64(globalConfig.GallonsPerPulse), smtpClient)

	<-sigch
	fmt.Printf("closing %v\n", globalConfig.PulseTimestampFile)
	timestampWriter.Close()
}

func console(pfd *piface.PiFaceDigital,
	timestampFile *internal.TimestampFileWriter,
	smtp *internal.SMTPClient,
	pulseTimes <-chan time.Time) {
	var prev, cur int64
	storage := make([]byte, 0, 128)
	buf := storage[:0]
	pfd.Leds[4].SetValue(0)
	pfd.Leds[5].SetValue(0)
	pfd.Leds[6].SetValue(0)

	for {
		time.Sleep(500 * time.Millisecond)
		cur = atomic.LoadInt64(&pulseCounter)
		if cur != prev {
			prev = cur
			val := byte(cur & 0xff)
			pfd.Leds[4].SetValue(val & 0x01)
			pfd.Leds[5].SetValue((val & 0x02) >> 1)
			pfd.Leds[6].SetValue((val & 0x04) >> 2)
			pfd.Leds[7].SetValue((val & 0x08) >> 3)
			buf = strconv.AppendInt(storage, cur, 10)
			now := time.Now().String()
			buf = append(buf, ' ', '-', ' ')
			buf = append(buf, []byte(now)...)
			buf = append(buf, '\n')
			os.Stderr.Write(buf)
			n := 0
			for {
				// drain all event times.
				select {
				case event := <-pulseTimes:
					if err := timestampFile.Append(event); err != nil {
						msg := fmt.Sprintf("ERROR appending to timestamp file: %v", err)
						fmt.Fprintf(os.Stderr, "%s\n", msg)
						smtp.Alert(msg)
					}
					n++
				default:
					goto drained
				}
			}
		drained:
			if verboseFlag {
				fmt.Fprintf(os.Stderr, "drained %v pulse timestamps\n", n)
			}
		}
	}
}

func alert(interval time.Duration, pulses int64, gallonsPerPulse int64, smtp *internal.SMTPClient) {
	last := atomic.LoadInt64(&pulseCounter)
	for {
		time.Sleep(interval)
		cur := atomic.LoadInt64(&pulseCounter)
		if seen := cur - last; seen > pulses {
			msg := fmt.Sprintf("ALERT: %v gallons over %v: %v\n", seen*gallonsPerPulse, interval, time.Now())
			os.Stdout.WriteString(msg)
			smtp.Alert(msg)
<<<<<<< HEAD
		}
		last = cur
	}
}

func idle(interval time.Duration, smtp *internal.SMTPClient) {
	last := atomic.LoadInt64(&pulseCounter)
	for {
		time.Sleep(interval)
		cur := atomic.LoadInt64(&pulseCounter)
		if seen := cur - last; seen == 0 {
			msg := fmt.Sprintf("ALERT: no water flow for %v: %v\n", interval, time.Now())
			os.Stdout.WriteString(msg)
			smtp.Alert(msg)
=======
>>>>>>> 557aa8c0
		}
		last = cur
	}
}

<<<<<<< HEAD
func poll(pfd *piface.PiFaceDigital, pin int, interval, debounce time.Duration, pulseTimes chan<- time.Time) {
	fmt.Printf("Polling pin %v, interval %v, debounce duration %v\n", pin, interval, debounce)
	debounceCount := int(debounce / interval)
=======
func idle(interval time.Duration, smtp *internal.SMTPClient) {
	last := atomic.LoadInt64(&pulseCounter)
	for {
		time.Sleep(interval)
		cur := atomic.LoadInt64(&pulseCounter)
		if seen := cur - last; seen == 0 {
			msg := fmt.Sprintf("ALERT: no water flow for %v: %v\n", interval, time.Now())
			os.Stdout.WriteString(msg)
			smtp.Alert(msg)
		}
		last = cur
	}
}

func poll(pfd *piface.PiFaceDigital, pin int, interval time.Duration, debounceCount int, pulseTimes chan<- time.Time) {
	fmt.Printf("Polling pin %v\n", pin)
>>>>>>> 557aa8c0
	count := debounceCount
	for {
		time.Sleep(interval)
		val := pfd.InputPins[pin].Value()
		if val == 0 {
			// Circuit is open.
			if count < 0 {
				count = debounceCount
			}
			continue
		}
		// Circuit is closed.

		// Debounce by waiting for debounceCount iterations before
		// counting a pulse. Once a pulse is counted, let the counter
		// run negative until the pin reads 0 again; ie. a rising
		// edge trigger for a pulse longer than debouceCount is counted.
		count--
		if count == 0 {
			atomic.AddInt64(&pulseCounter, 1)
			pulseTimes <- time.Now()
		}
	}
}

func forwardRelay(pfd *piface.PiFaceDigital, interval time.Duration, relayPin int, relayHold time.Duration) {
	fmt.Printf("Relay pin %v\n", relayPin)
	pfd.Relays[relayPin].AllOff()
	last := atomic.LoadInt64(&pulseCounter)
	for {
		time.Sleep(interval)
		cur := atomic.LoadInt64(&pulseCounter)
		if seen := cur - last; seen > 0 {
<<<<<<< HEAD
			if verboseFlag {
				fmt.Fprintf(os.Stderr, "Forwarding %v pulses via a relay\n", seen)
			}
=======
			fmt.Fprintf(os.Stderr, "Forwarding %v pulses via a relay\n", seen)
>>>>>>> 557aa8c0
			for i := int64(0); i < seen; i++ {
				pfd.Relays[relayPin].AllOn()
				time.Sleep(relayHold)
				pfd.Relays[relayPin].AllOff()
			}
		}
		last = cur
	}
}

func forwardSwitch(pfd *piface.PiFaceDigital, interval time.Duration, outputPin int, outputHold time.Duration) {
	fmt.Printf("Output pin %v\n", outputPin)
	pfd.OutputPins[outputPin].AllOff()
	last := atomic.LoadInt64(&pulseCounter)
	for {
		time.Sleep(interval)
		cur := atomic.LoadInt64(&pulseCounter)
		if seen := cur - last; seen > 0 {
<<<<<<< HEAD
			if verboseFlag {
				fmt.Fprintf(os.Stderr, "Forwarding %v pulses via cmos output\n", seen)
			}
=======
			fmt.Fprintf(os.Stderr, "Forwarding %v pulses via cmos output\n", seen)
>>>>>>> 557aa8c0
			for i := int64(0); i < seen; i++ {
				pfd.OutputPins[outputPin].AllOn()
				time.Sleep(outputHold)
				pfd.OutputPins[outputPin].AllOff()
			}
		}
		last = cur
	}
}

func daily(hhmm time.Time, gallonsPerPulse int64, smtp *internal.SMTPClient) {
	prev := atomic.LoadInt64(&pulseCounter)
	for {
		duration := internal.UntilHHMM(hhmm)
		<-time.After(duration)
		// send email
		cur := atomic.LoadInt64(&pulseCounter)
		seen := cur - prev
		msg := fmt.Sprintf("DAILY USAGE: %v gallons over %v: %v\n", seen*gallonsPerPulse, duration, time.Now())
		smtp.Status(msg)
		prev = cur
	}
}<|MERGE_RESOLUTION|>--- conflicted
+++ resolved
@@ -44,17 +44,12 @@
 
 	pollingInterval := time.Duration(globalConfig.PollingInterval) * time.Millisecond
 	pulseMeterPin := globalConfig.InputPin
-	debounceDuration := time.Duration(globalConfig.InputDebouceMS) * time.Millisecond
+	debounceDuration := time.Duration(globalConfig.InputDebounceMS) * time.Millisecond
 	relayPin := globalConfig.OutputRelayPin
 	relayHold := time.Duration(globalConfig.OutputRelayHoldMS) * time.Millisecond
 	switchPin := globalConfig.OutputPin
 	switchHold := time.Duration(globalConfig.OutputPinHoldMS) * time.Millisecond
 
-<<<<<<< HEAD
-=======
-	debounceCount := int(debounceDuration / pollingInterval)
-
->>>>>>> 557aa8c0
 	smtpClient, err := globalConfig.ConfigureEmail(true)
 	if err != nil {
 		panic(err)
@@ -94,17 +89,10 @@
 		smtpClient)
 
 	go idle(globalConfig.IdleAlertDuration, smtpClient)
-<<<<<<< HEAD
 
 	// Poll for pulses.
 	go poll(pfd, pulseMeterPin, pollingInterval, debounceDuration, pulseTimes)
 
-=======
-
-	// Poll for pulses.
-	go poll(pfd, pulseMeterPin, pollingInterval, debounceCount, pulseTimes)
-
->>>>>>> 557aa8c0
 	if relayPin >= 0 {
 		go forwardRelay(pfd, 100*time.Millisecond, relayPin, relayHold)
 	}
@@ -180,7 +168,6 @@
 			msg := fmt.Sprintf("ALERT: %v gallons over %v: %v\n", seen*gallonsPerPulse, interval, time.Now())
 			os.Stdout.WriteString(msg)
 			smtp.Alert(msg)
-<<<<<<< HEAD
 		}
 		last = cur
 	}
@@ -195,35 +182,14 @@
 			msg := fmt.Sprintf("ALERT: no water flow for %v: %v\n", interval, time.Now())
 			os.Stdout.WriteString(msg)
 			smtp.Alert(msg)
-=======
->>>>>>> 557aa8c0
-		}
-		last = cur
-	}
-}
-
-<<<<<<< HEAD
+		}
+		last = cur
+	}
+}
+
 func poll(pfd *piface.PiFaceDigital, pin int, interval, debounce time.Duration, pulseTimes chan<- time.Time) {
 	fmt.Printf("Polling pin %v, interval %v, debounce duration %v\n", pin, interval, debounce)
 	debounceCount := int(debounce / interval)
-=======
-func idle(interval time.Duration, smtp *internal.SMTPClient) {
-	last := atomic.LoadInt64(&pulseCounter)
-	for {
-		time.Sleep(interval)
-		cur := atomic.LoadInt64(&pulseCounter)
-		if seen := cur - last; seen == 0 {
-			msg := fmt.Sprintf("ALERT: no water flow for %v: %v\n", interval, time.Now())
-			os.Stdout.WriteString(msg)
-			smtp.Alert(msg)
-		}
-		last = cur
-	}
-}
-
-func poll(pfd *piface.PiFaceDigital, pin int, interval time.Duration, debounceCount int, pulseTimes chan<- time.Time) {
-	fmt.Printf("Polling pin %v\n", pin)
->>>>>>> 557aa8c0
 	count := debounceCount
 	for {
 		time.Sleep(interval)
@@ -257,13 +223,9 @@
 		time.Sleep(interval)
 		cur := atomic.LoadInt64(&pulseCounter)
 		if seen := cur - last; seen > 0 {
-<<<<<<< HEAD
 			if verboseFlag {
 				fmt.Fprintf(os.Stderr, "Forwarding %v pulses via a relay\n", seen)
 			}
-=======
-			fmt.Fprintf(os.Stderr, "Forwarding %v pulses via a relay\n", seen)
->>>>>>> 557aa8c0
 			for i := int64(0); i < seen; i++ {
 				pfd.Relays[relayPin].AllOn()
 				time.Sleep(relayHold)
@@ -282,13 +244,9 @@
 		time.Sleep(interval)
 		cur := atomic.LoadInt64(&pulseCounter)
 		if seen := cur - last; seen > 0 {
-<<<<<<< HEAD
 			if verboseFlag {
 				fmt.Fprintf(os.Stderr, "Forwarding %v pulses via cmos output\n", seen)
 			}
-=======
-			fmt.Fprintf(os.Stderr, "Forwarding %v pulses via cmos output\n", seen)
->>>>>>> 557aa8c0
 			for i := int64(0); i < seen; i++ {
 				pfd.OutputPins[outputPin].AllOn()
 				time.Sleep(outputHold)
