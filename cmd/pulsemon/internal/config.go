--- conflicted
+++ resolved
@@ -61,11 +61,7 @@
 	// Hardware specific configuration, doesn't really belong here. Set to
 	// -1 to disable.
 	InputPin          int `json:"input_pin"`
-<<<<<<< HEAD
-	InputDebouceMS    int `json:"input_debounce_ms"`
-=======
-	InputDebouceMS    int `json:"input_debouce_ms"`
->>>>>>> 557aa8c0
+	InputDebounceMS   int `json:"input_debounce_ms"`
 	OutputRelayPin    int `json:"relay_pin"`
 	OutputRelayHoldMS int `json:"relay_hold_ms"`
 	OutputPin         int `json:"output_pin"`
@@ -113,7 +109,7 @@
 	return fmt.Sprintf("%v: from %v, to %v, alert subject: %v, status subject %v", sc.host, sc.from, strings.Join(sc.to, ","), sc.alertSubject, sc.statusSubject)
 }
 
-// ConfigurEmail configures and optional tests an smtp email client by sending
+// ConfigureEmail configures and optional tests an smtp email client by sending
 // a 'hello' message.
 func (config *Configuration) ConfigureEmail(sendHello bool) (*SMTPClient, error) {
 	client := &SMTPClient{
@@ -135,14 +131,17 @@
 	return client, nil
 }
 
+// Alert sends an alert email.
 func (sc *SMTPClient) Alert(body string) error {
 	return sc.Send(sc.alertSubject, body)
 }
 
+// Status sends a status email.
 func (sc *SMTPClient) Status(body string) error {
 	return sc.Send(sc.statusSubject, body)
 }
 
+// Send sends a generic email.
 func (sc *SMTPClient) Send(subject, body string) error {
 	if sc == nil || sc.auth == nil {
 		return nil
